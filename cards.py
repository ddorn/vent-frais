--- conflicted
+++ resolved
@@ -477,10 +477,6 @@
 def gen_svg(deck, x, y, show, back, output: Path=None):
     deck = Deck.load(deck)
     card = deck.at(x, y)
-<<<<<<< HEAD
-=======
-
->>>>>>> 22630666
     svg = card.gen_svg(deck.shapes, not back)
 
     side = 'back' if back else 'front'
