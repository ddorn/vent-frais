from __future__ import annotations
from bisect import bisect_left, bisect_right
from random import uniform
from typing import Callable
import random as rd
from shapely.geometry import Polygon
import scipy
from scipy.spatial import Voronoi, voronoi_plot_2d
import numpy as np
import matplotlib.pyplot as plt
from dataclasses import dataclass

import drawSvg as draw

from typing import TYPE_CHECKING
if TYPE_CHECKING:
    import pygame

from constants import *


def cum_sum(l: list):
    ret = l[:]
    for i in range(1, len(l)):
        ret[i] += ret[i - 1]
    return [0] + ret


def random_weighted(cum_sums: list[float]) -> float:
    r = uniform(0, cum_sums[-1])
    x1 = bisect_right(cum_sums, r)
    x0 = x1 - 1
    # print(r, x0, len(cum_sums), cum_sums[-3:])
    y0 = cum_sums[x0]
    y1 = cum_sums[x1] if x0 != -1 else 0

    prop = (r - y0) / (y1 - y0)
    # probability is prop to: pdf = (y0 + prop * (y1 - y0)) / area
    area = (x1 - x0) * (y0 + y1) / 2
    # cdf = lambda x: (x * y0 + x ** 2 * (y1 - y0) / 2) / area
    # we want the x such that cdf(x) = prop
    a = (y1 - y0) / 2 / area
    b = y0 / area
    c = -prop
    # print('r x0 y0 y1', r, x0, y0, y1)
    # print('a b c', a, b, c)
    # we solve a*x**2 + b*x + c == 0
    x = (-b + np.sqrt(b**2 - 4 * a * c)) / (2 * a)
    # print('x', x)

    return x0 + x


def gen_points(density: Callable[[float, float], float] = lambda x, y: 1,
               grid_size: int = 200,
               rect: tuple[float, float, float, float]=(0, 0, 1, 1)):

    t, l, w, h = rect

    line_weights: np.ndarray = np.array([
        cum_sum([
            density(l + w * x / grid_size, t + h * y / grid_size)
            for y in range(grid_size + 1)
        ]) for x in range(grid_size + 1)
    ])

    col_weight = cum_sum([line_weights[x, -1] for x in range(grid_size)])

    while True:
        x = random_weighted(col_weight)
        p = x - int(x)
        y_weights = line_weights[int(x)] * (1 - p) + p * line_weights[int(x) +
                                                                      1]
        y = random_weighted(y_weights)
        point = np.array([l + w * x / grid_size, t + h * y / grid_size])
        print(point)
        yield point


def get_centroid(cell):
    return np.array(Polygon(cell).centroid.coords)[0]


def get_relaxed_points(density, square_side):

    points = []
    N = 800*(2 * square_side)**2
    MAX_ITERATION = 5  #10
    rho = 0.5  #0
    SAMPLING_MARGIN = 0.2
    MAX_MOUV = 0.002

<<<<<<< HEAD
    pts_gen = gen_points(density=density) #TODO it generates only in [0,1] change width and height
=======
    pts_gen = gen_points(density=density, rect=(-square_side, -square_side, 2*square_side, 2*square_side))
>>>>>>> 724571a7

    for i in range(N):
        p = np.random.uniform(-SAMPLING_MARGIN-square_side, square_side + SAMPLING_MARGIN, 2)

        if -square_side < p[0] and p[0] < square_side and -square_side < p[1] and p[1] < square_side:
            points.append(next(pts_gen))
        else:
            points.append(p)

    points = np.array(points)

    for it in range(MAX_ITERATION):

        vor = Voronoi(points, qhull_options="Qbb Qz Qc")

        centroids = []

        for k in range(N):

            if -1 in vor.regions[vor.point_region[k]]:
                center = points[k]
            else:
                cell = vor.vertices[vor.regions[vor.point_region[k]]]
                center = get_centroid(cell)
            centroids.append(center)

        ## move toward centroids
        for k in range(N):
            vect = centroids[k] - points[k]
            if np.linalg.norm(vect) > MAX_MOUV:
                points[k] = points[k] + MAX_MOUV * vect / np.linalg.norm(vect)
            else:
                points[k] = (1 - rho) * points[k] + rho * centroids[k]

    vor = Voronoi(points, qhull_options="Qbb Qz Qc")

    inner_circle_radii = []
    for k in range(N):
        p3 = centroids[k]
        reg_corners = vor.regions[vor.point_region[k]]
        rad = 100
        for corner in range(len(reg_corners)):
            p1 = vor.vertices[reg_corners[corner - 1]]
            p2 = vor.vertices[reg_corners[corner]]
            #print(p1, p2, p3)
            rad = min(
                rad,
                np.linalg.norm(np.cross(p2 - p1, p1 - p3)) /
                np.linalg.norm(p2 - p1))
        inner_circle_radii.append(rad)

    return centroids, inner_circle_radii, vor


def getLine(cx, cy, angle, length, sf):
    l = length / 2
    x1 = cx + np.cos(angle) * l
    y1 = cy + np.sin(angle) * l

    x2 = cx - np.cos(angle) * l
    y2 = cy - np.sin(angle) * l
    return x1, y1, x2, y2


@dataclass
class ProtectedZones:
    logo_xy: np.ndarray
    logo_radius: float
    is_face: bool
    line_rects: list[pygame.Rect]
    line_width: float

    RECT_INFLATION = 30

    def collide(self, shape_dict, shape_type) -> bool:
        if shape_type == "circle":
            p = np.array([shape_dict["cx"], shape_dict["cy"]])
            r = shape_dict["r"]

            if self.is_face:
                for rect in self.line_rects:
                    inflation = self.RECT_INFLATION + r * 500
                    if rect.inflate(inflation,
                                    inflation).collidepoint(self.to_pygame(p)):
                        return True
                return False
            else:
                return np.linalg.norm(self.logo_xy - p) <= (self.logo_radius +
                                                            r)

        else:  # shape_type == "line":
            p1 = np.array([shape_dict["x1"], shape_dict["y1"]])
            p2 = np.array([shape_dict["x2"], shape_dict["y2"]])
            if self.is_face:
                inflation = self.RECT_INFLATION + self.line_width
                for rect in self.line_rects:
                    if rect.inflate(inflation, inflation).clipline(
                            self.to_pygame(p1), self.to_pygame(p2)):
                        return True
                return False
            else:
                return np.linalg.norm(self.logo_xy - p1) < self.logo_radius or \
                   np.linalg.norm(self.logo_xy - p2) < self.logo_radius

    def to_pygame(self, point):
        return (point[0] * 500, 500 - point[1] * 500)


Field2D = Callable[[float, float], float]


def is_in_square(shape, offset, l, m):

    def is_point_in_square(x, y):
        if x > offset[0]-m and x < offset[0]+l+m and \
            y > offset[1]-m and y < offset[1]+l+m:
            return True
        else:
            return False

    if shape["t"] == "c":
        return is_point_in_square(shape["cx"], shape["cy"])
    elif shape["t"] == "l":
        return is_point_in_square(shape["x1"], shape["y1"]) or \
                is_point_in_square(shape["x2"], shape["y2"])
    else:
        raise ValueError("Undefined shape type.")


def draw_card(
    card_type: Category,
    shapes: list,
    card_position: tuple,
    text_metrics: list[tuple[str, tuple[int, int], pygame.Rect]],
    is_face: bool = False,
):

    # TODO seed the card

    S = 500

    shrink_factor = SHRINK_FACTOR
    offset = (card_position[0], card_position[1]) #position of the bottom left corner


    NoMansLand = ProtectedZones(
        logo_xy=np.array([0.5, 0.5]),
        logo_radius=LOGO_RADIUS,
        is_face=is_face,
        line_rects=[r for _, _, r in text_metrics],
        line_width=LINE_WIDTH,
    )

    d = draw.Drawing(S, S, origin=(0, 0), displayInline=False)

    d.append(
        draw.Rectangle(0,
                       0,
                       S,
                       S,
                       fill=COLOR_PALETTES[card_type]['background'],
                       rx=40,
                       ry=40))

    bg = draw.ClipPath()
    bg.append(
        draw.Rectangle(0,
                       0,
                       S,
                       S,
                       fill=COLOR_PALETTES[card_type]['background'],
                       rx=40,
                       ry=40))

    if is_face:
        # font size 1000 = 1 en coo
        for line, (x, y), rect in text_metrics:
            d.append(
                draw.Text(
                    [line],
                    30,
                    x,
                    500 - y,
                    fill='white',
                    style=
                    "font-style:normal;font-variant:normal;font-weight:normal;font-stretch:normal;font-family:'Arbutus Slab';-inkscape-font-specification:'Arbutus Slab'"
                ))

    else:
        #d.append(draw.Circle(NoMansLand.LOGO_XY[0]*S, NoMansLand.LOGO_XY[1]*S, NoMansLand.LOGO_RADIUS*S,
        #            fill="violet", stroke='none', style="opacity:0.5"))

        # d.append(draw.Image(NoMansLand.logo_xy[0]*S-LOGO_W/2,
        #                     NoMansLand.logo_xy[1]*S-LOGO_H/2, LOGO_W, LOGO_H,embed=True,
        #                     path=f"logo/logo-{card_type}.svg"))

        with open(card_type.logo_name, "r") as f:
            logo_svg = f.read()
        d.append(draw.Raw(logo_svg))

        #d.append(draw.Circle(NoMansLand.LOGO_XY[0]*S-LOGO_W/2,
        #                    NoMansLand.LOGO_XY[1]*S-LOGO_H/2, 0.01*S,
        #           fill="red", stroke='none'))

        #d.append(draw.Rectangle(NoMansLand.LOGO_XY[0]*S-LOGO_W/2,
        #                    NoMansLand.LOGO_XY[1]*S-LOGO_H/2,LOGO_W,LOGO_H, fill="white", style="opacity:0.5"))

    for i, shape in enumerate(shapes):
        if is_in_square(shape, offset, 1, 1):

            if shape["t"] == "c":  #if circle
                cx = shape["cx"] - offset[0]
                cy = shape["cy"] - offset[1]
                if is_face:  ## flip the face
                    cx = 1 - cx

                shape_color = rd.choice(COLOR_PALETTES[card_type]['dots'])
                if not NoMansLand.collide({
                        "cx": cx,
                        "cy": cy,
                        "r": shape["r"]
                        }, "circle"):
                    d.append(
                        draw.Circle(cx * S,
                                    cy * S,
                                    shape["r"] * S * shrink_factor,
                                    fill=shape_color,
                                    stroke='none',
                                    clip_path=bg))

            elif shape["t"] == "l":
                shape_color = rd.choice(COLOR_PALETTES[card_type]['lines'])
                x1 = shape["x1"] - offset[0]
                y1 = shape["y1"] - offset[1]
                x2 = shape["x2"] - offset[0]
                y2 = shape["y2"] - offset[1]

                if is_face:  ## flip the face
                    x1 = 1 - x1
                    x2 = 1 - x2

                if not NoMansLand.collide(
                    {
                        "x1": x1,
                        "y1": y1,
                        "x2": x2,
                        "y2": y2
                    }, "line"):
                    d.append(
                        draw.Line(x1 * S,
                                  y1 * S,
                                  x2 * S,
                                  y2 * S,
                                  fill='none',
                                  stroke_width=LINE_WIDTH,
                                  stroke=shape_color,
                                  stroke_linecap="round",
                                  clip_path=bg))
            else:
                raise ValueError("Undefined shape type.")

    d.setPixelScale(1.5)  # Set number of pixels per geometry unit

    return d.asSvg()


def generate_all_shapes(angles: Field2D = lambda x, y: 0,
                        intensity: Field2D = lambda x, y: 0,
                        square_side: int = 4) -> list[dict[str, float]]:
    np.random.seed(42)

    pts, radii, vor = get_relaxed_points(intensity, square_side)
    shape_file = []

    for i, p in enumerate(pts):

        if np.random.random() < PROP_CIRCLE:
            shape_file.append({
                "cx": p[0],
                "cy": p[1],
                "r": radii[i],
                "t": "c"
            })
        else:
            angle = angles(p[0], p[1])
            x1, y1, x2, y2 = getLine(p[0], p[1], angle, radii[i],
                                        SHRINK_FACTOR)
            shape_file.append(
                {
                    "x1": x1,
                    "y1": y1,
                    "x2": x2,
                    "y2": y2,
                    "t":"l"
                })

    return shape_file<|MERGE_RESOLUTION|>--- conflicted
+++ resolved
@@ -90,11 +90,7 @@
     SAMPLING_MARGIN = 0.2
     MAX_MOUV = 0.002
 
-<<<<<<< HEAD
-    pts_gen = gen_points(density=density) #TODO it generates only in [0,1] change width and height
-=======
     pts_gen = gen_points(density=density, rect=(-square_side, -square_side, 2*square_side, 2*square_side))
->>>>>>> 724571a7
 
     for i in range(N):
         p = np.random.uniform(-SAMPLING_MARGIN-square_side, square_side + SAMPLING_MARGIN, 2)
@@ -167,7 +163,7 @@
     line_rects: list[pygame.Rect]
     line_width: float
 
-    RECT_INFLATION = 30
+    RECT_INFLATION = 30 #TODO add smooth empty space
 
     def collide(self, shape_dict, shape_type) -> bool:
         if shape_type == "circle":
@@ -303,7 +299,9 @@
         #                    NoMansLand.LOGO_XY[1]*S-LOGO_H/2,LOGO_W,LOGO_H, fill="white", style="opacity:0.5"))
 
     for i, shape in enumerate(shapes):
+        
         if is_in_square(shape, offset, 1, 1):
+            
 
             if shape["t"] == "c":  #if circle
                 cx = shape["cx"] - offset[0]
